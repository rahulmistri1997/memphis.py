--- conflicted
+++ resolved
@@ -5,15 +5,9 @@
     packages=['memphis'],
     version='0.1.9',
     license='GPL',
-<<<<<<< HEAD
-    description='A powerful message broker for developers',
-    long_description='file: README.md',
-    long_description_content_type='text/markdown; charset=UTF-8; variant=GF',
-=======
     description='A powerful messaging platform for modern developers',
-    # long_description = file: README.md
-    # long_description_content_type = text/markdown; charset=UTF-8; variant=GF
->>>>>>> a2fa84d5
+    long_description = 'file: README.md',
+    long_description_content_type = 'text/markdown; charset=UTF-8; variant=GF',
     readme="README.md",
     author='Memphis.dev',
     author_email='team@memphis.dev',
